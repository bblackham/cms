{% import re %}
{% import time %}
{% from urllib import quote %}
{% import simplejson as json %}
{% from cms.server import format_amount_of_time, format_time, format_datetime, format_datetime_smart, get_score_class %}
{% from cms.server.authtypes import get_auth_types, get_auth_details %}
{% from cmscommon.DateTime import make_timestamp %}
<!DOCTYPE html>
<html>
    <head>
        <meta http-equiv="Content-Type" content="text/html; charset=utf-8">
        <meta name="viewport" content="width=device-width, initial-scale=1.0">
        <script type="text/javascript">
<!--
var url_root = "{{ url_root }}";
-->
        </script>
        <link rel="shortcut icon" href="{{ url_root }}/static/favicon.ico" />
        <script type="text/javascript" src="{{ url_root }}/static/jq/jquery-1.7.1.min.js"></script>
        <script type="text/javascript" src="{{ url_root }}/static/js/bootstrap.js"></script>
        <script type="text/javascript" src="{{ url_root }}/static/script_new.js"></script>
        <link rel="stylesheet" href="{{ url_root }}/static/css/bootstrap.css">
        <link rel="stylesheet" href="{{ url_root }}/static/style_new.css">

        <title>{{ contest.description }}</title>

{% if current_user is not None %}
        <script type="text/javascript">
$(document).ready(function () {
    // FIXME use Date objects
    Utils.init({{ make_timestamp(timestamp) }},
               {{ make_timestamp(current_phase_begin) }},
               {{ make_timestamp(current_phase_end) }},
               {{ actual_phase }});

    firstDate = new Date(); // FIXME very bad: global variable
    Utils.update_time();
    setInterval(Utils.update_time, 1000);
    Utils.update_notifications();
    setInterval(Utils.update_notifications, 15000);
});

{% block js %}{% end %}
        </script>
{% end%}

    </head>
    <body id="body">
        <div class="navbar navbar-fixed-top">
            <div class="navbar-inner">
                <div class="container">
                    <a class="brand" href="{{ url_root }}/">{{ contest.description }}</a>
{% if current_user is not None %}
                    <p class="navbar-text pull-right">
<<<<<<< HEAD
                        {% raw _("Logged in as <strong>%(first_name)s %(last_name)s</strong> <em>(%(username)s)</em>") % {"first_name": current_user.first_name, "last_name": current_user.last_name, "username": current_user.username} %}
                    {% if "login" in cookies %}
=======
                        {% raw _("Logged in as <strong>%(first_name)s %(last_name)s</strong> <em>(%(details)s)</em>") % {"first_name": current_user.first_name, "last_name": current_user.last_name, "details": get_auth_details(current_user)} %}
>>>>>>> 08465b77
                        <a class="btn btn-warning" href="{{ url_root }}/logout">{{ _("Logout") }}</a>
                    {% end %}
                    </p>
{% end %}
                </div>
            </div>
        </div>
{% if current_user is None %}
    {% if handler.get_argument("login_error", "") != "" %}
        <div id="notifications" class="notifications">
            <div class="alert alert-block alert-error notification">
                <a class="close" data-dismiss="alert" href="#">&#xD7;</a>
                <h4 class="alert-heading">{{ _("Failed to log in.") }}</h4>
            </div>
        </div>
    {% end %}
    {% set auth_types = get_auth_types() %}
        <div class="login_container">
            <div class="login_box hero-unit">
                <h1>{{ _("Welcome") }}</h1>
            {% if len(auth_types) == 0 %}
                <p>ERROR: There is no way to authenticate to the server. Too bad.</p>
            {% else %}
                <p>{{ _("Please log in") }}</p>
                {% set prev_auth_type = None %}
                {% for auth_type in auth_types %}
                    {% if prev_auth_type is not None %}
                    <hr />
                    {% end %}
                    {% raw auth_type.get_login_html(url_root=url_root, _=_, handler=handler) %}
                    {% set prev_auth_type = auth_type %}
                {% end %}
            {% end %}
            </div>
        </div>
{% else %}
        <div id="notifications" class="notifications"></div>
        <!-- Some hidden divs to provide translations of strings used by JS -->
        <div style="display: none" id="translation_new_message">
            {{ _("New message") }}
        </div>
        <div style="display: none" id="translation_new_announcement">
            {{ _("New announcement") }}
        </div>
        <div style="display: none" id="translation_new_answer">
            {{ _("New answer") }}
        </div>
        <div style="display: none" id="translation_unread">
            {{ _("%d unread") }}
        </div>
        <div style="display: none" id="translation_until_contest_starts">
            {{ _("Until contest starts:") }}
        </div>
        <div style="display: none" id="translation_until_contest_ends">
            {{ _("Until contest ends:") }}
        </div>
        <div style="display: none" id="translation_time_left">
            {{ _("Time left:") }}
        </div>
        <!-- End -->
        <div class="container">
            <div class="row">
                <div class="span3">
                    <h3 id="server_time_box">
                        <span id="server_time_label">{{ _("Server time:") }}</span>
                        <span id="server_time"></span>
                    </h3>
                    <h3 id="countdown_box">
                        <span id="countdown_label"></span>
                        <span id="countdown"></span>
                    </h3>
                    <div class="well" style="padding: 8px 0;">
                        <ul class="nav nav-list">

                            <li{% if request.path == '/' %} class="active"{% end %}>
                                <a href="{{ url_root }}/">{{ _("Overview") }}</a>
                            </li>
    {% set unread_count = handler.get_secure_cookie("unread_count") %}
                            <li{% if request.path == '/communication' %}{% set unread_count = 0 %} class="active"{% end %}>
                                <a href="{{ url_root }}/communication">{{ _("Communication") }}
    {% if unread_count is None or int(unread_count) == 0 %}
                                    <span id="unread_count" class="label label-warning no_unread">{{ _("%d unread") % 0 }}</span>
    {% else %}
                                    <script>$(document).ready(function () {Utils.unread_count = {{ int(unread_count) }};});</script>
                                    <span id="unread_count" class="label label-warning">{{ _("%d unread") % int(unread_count) }}</span>
    {% end %}
                                    </a>
                            </li>
    {% if actual_phase == 0 %}
        {% for t_iter in contest.tasks %}
                            <li class="nav-header">
                                {{ t_iter.name }}
                            </li>
                            <li{% if request.path == '/tasks/%s/description' %  quote(t_iter.name, safe='') %} class="active"{% end %}>
                                <a href="{{ url_root }}/tasks/{{ quote(t_iter.name, safe='') }}/description">{{ _("Statement") }}</a>
                            </li>
                            <li{% if request.path == '/tasks/%s/submissions' %  quote(t_iter.name, safe='') %} class="active"{% end %}>
                                <a href="{{ url_root }}/tasks/{{ quote(t_iter.name, safe='') }}/submissions">{{ _("Submissions") }}</a>
                            </li>
        {% end %}
    {% end %}
                            <li class="divider"></li>
                            <li{% if request.path == '/documentation' %} class="active"{% end %}>
                                <a href="{{ url_root }}/documentation">{{ _("Documentation") }}</a>
                            </li>
    {% if actual_phase == 0 %}{% comment FIXME maybe >= 0? %}
                            <li{% if request.path == '/testing' %} class="active"{% end %}>
                                <a href="{{ url_root }}/testing">{{ _("Testing") }}</a>
                            </li>
    {% end %}
                        </ul>
                    </div>
                    <span class="license_notice">
                    <a href="http://github.com/cms-dev/cms/" rel="author noreferrer" target="_blank">{{ _("Contest Management System") }}</a>
                    {{ _("is released under the") }}
                    <a href="http://www.gnu.org/licenses/agpl" rel="license noreferrer" target="_blank">{{ _("GNU Affero General Public License") }}</a>
                    .
                    </span>
                </div>
    {% block core %}{% end %}
            </div>
        </div>

{% end %}
    </body>
</html><|MERGE_RESOLUTION|>--- conflicted
+++ resolved
@@ -52,12 +52,8 @@
                     <a class="brand" href="{{ url_root }}/">{{ contest.description }}</a>
 {% if current_user is not None %}
                     <p class="navbar-text pull-right">
-<<<<<<< HEAD
-                        {% raw _("Logged in as <strong>%(first_name)s %(last_name)s</strong> <em>(%(username)s)</em>") % {"first_name": current_user.first_name, "last_name": current_user.last_name, "username": current_user.username} %}
+                    {% raw _("Logged in as <strong>%(first_name)s %(last_name)s</strong> <em>(%(details)s)</em>") % {"first_name": current_user.first_name, "last_name": current_user.last_name, "details": get_auth_details(current_user)} %}
                     {% if "login" in cookies %}
-=======
-                        {% raw _("Logged in as <strong>%(first_name)s %(last_name)s</strong> <em>(%(details)s)</em>") % {"first_name": current_user.first_name, "last_name": current_user.last_name, "details": get_auth_details(current_user)} %}
->>>>>>> 08465b77
                         <a class="btn btn-warning" href="{{ url_root }}/logout">{{ _("Logout") }}</a>
                     {% end %}
                     </p>
