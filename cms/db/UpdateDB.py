--- conflicted
+++ resolved
@@ -73,11 +73,8 @@
             ("20121207", "rename_score_parameters"),
             ("20121208", "add_score_precision"),
             ("20130214", "use_task_datasets"),
-<<<<<<< HEAD
             ("20130216", "index_user_ip"),
-=======
             ("20130324", "add_auth_type"),
->>>>>>> 08465b77
             ]
         self.list.sort()
 
@@ -1277,7 +1274,6 @@
 ''')
 
     @staticmethod
-<<<<<<< HEAD
     def index_user_ip():
         """Add index for the ip field of users table.
 
@@ -1285,7 +1281,7 @@
         with SessionGen(commit=True) as session:
             session.execute(
                 "CREATE INDEX ix_users_ip ON users USING btree (ip);")
-=======
+
     def add_auth_type():
         """Add auth_type to users table.
 
@@ -1303,7 +1299,6 @@
                 ADD CONSTRAINT cst_user_contest_id_auth_type_username UNIQUE 
                 (id, auth_type, username);
             """)
->>>>>>> 08465b77
 
 
 def execute_single_script(scripts_container, script):
