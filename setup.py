#!/usr/bin/env python2
# -*- coding: utf-8 -*-

# Programming contest management system
# Copyright © 2010-2012 Giovanni Mascellani <mascellani@poisson.phc.unipi.it>
# Copyright © 2010-2013 Stefano Maggiolo <s.maggiolo@gmail.com>
# Copyright © 2010-2012 Matteo Boscariol <boscarim@hotmail.com>
#
# This program is free software: you can redistribute it and/or modify
# it under the terms of the GNU Affero General Public License as
# published by the Free Software Foundation, either version 3 of the
# License, or (at your option) any later version.
#
# This program is distributed in the hope that it will be useful,
# but WITHOUT ANY WARRANTY; without even the implied warranty of
# MERCHANTABILITY or FITNESS FOR A PARTICULAR PURPOSE.  See the
# GNU Affero General Public License for more details.
#
# You should have received a copy of the GNU Affero General Public License
# along with this program.  If not, see <http://www.gnu.org/licenses/>.

"""Build and installation routines for CMS.

"""

import sys
import os
import shutil
import re
import pwd

from glob import glob
from setuptools import setup


def do_setup():
    """Execute the setup thanks to setuptools.

    """
    old_umask = os.umask(0022)

    package_data = {
        "cms.async": [
            os.path.join("static", "*"),
            ],
        "cms.server": [
            os.path.join("static", "jq", "*.*"),
            os.path.join("static", "sh", "*.*"),
            os.path.join("static", "css", "*.*"),
            os.path.join("static", "js", "*.*"),
            os.path.join("static", "img", "*.*"),
            os.path.join("static", "img", "mimetypes", "*.*"),
            os.path.join("static", "*.*"),
            os.path.join("templates", "contest", "*.*"),
            os.path.join("templates", "admin", "*.*"),
            os.path.join("templates", "ranking", "*.*"),
            ],
        "cmsranking": [
            os.path.join("static", "img", "*.*"),
            os.path.join("static", "lib", "*.*"),
            os.path.join("static", "*.*"),
            ],
        "cmstestsuite": [
            os.path.join("code", "*.*"),
            os.path.join("tasks", "batch_stdio", "data", "*.*"),
            os.path.join("tasks", "batch_fileio", "data", "*.*"),
            os.path.join("tasks", "batch_fileio_managed", "data", "*"),
            os.path.join("tasks", "batch_fileio_managed", "code", "*"),
            os.path.join("tasks", "twostep_multisubmit", "data", "*"),
            os.path.join("tasks", "twostep_multisubmit", "code", "*"),
            os.path.join("tasks", "communication", "data", "*"),
            os.path.join("tasks", "communication", "code", "*"),
            ],
        }

    # Apparently, pip installs package_data with the permissions they
    # have on the source. We fix the source permissions here. (Though,
    # pip works on a copy, so no changes happen.)
    for package in package_data:
        for path in package_data[package]:
            for file_ in glob(os.path.join(package.replace(".", "/"), path)):
                os.chmod(file_, 0644)

    setup(name="cms",
          version="1.1.0pre",
          author="The CMS development team",
          author_email="contestms@freelists.org",
          url="https://github.com/cms-dev/cms",
          download_url="https://github.com/cms-dev/cms/archive/master.tar.gz",
          description="A contest management system and grader "
                      "for IOI-like programming competitions",
          packages=["cms",
                    "cms.db",
                    "cms.server",
                    "cms.service",
                    "cms.async",
                    "cms.grading",
                    "cms.grading.scoretypes",
                    "cms.grading.tasktypes",
                    "cmscommon",
                    "cmsranking",
                    "cmscontrib",
                    "cmstaskenv",
                    "cmstestsuite",
                    "cmstestsuite.web",
                    "cmstestsuite.tasks",
                    "cmstestsuite.tasks.batch_stdio",
                    "cmstestsuite.tasks.batch_fileio",
                    "cmstestsuite.tasks.batch_fileio_managed",
<<<<<<< HEAD
=======
                    "cmstestsuite.tasks.twostep_multisubmit",
>>>>>>> 2a42c0bf
                    "cmstestsuite.tasks.communication"],
          package_data=package_data,
          entry_points={
              "console_scripts": [
                  "cmsLogService=cms.service.LogService:main",
                  "cmsScoringService=cms.service.ScoringService:main",
                  "cmsEvaluationService=cms.service.EvaluationService:main",
                  "cmsWorker=cms.service.Worker:main",
                  "cmsResourceService=cms.service.ResourceService:main",
                  "cmsChecker=cms.service.Checker:main",
                  "cmsContestWebServer=cms.server.ContestWebServer:main",
                  "cmsAdminWebServer=cms.server.AdminWebServer:main",

                  "cmsRankingWebServer=cmsranking.RankingWebServer:main",

                  "cmsRunTests=cmstestsuite.RunTests:main",
                  "cmsReplayContest=cmstestsuite.ReplayContest:main",
                  "cmsAdaptContest=cmstestsuite.AdaptContest:main",
                  "cmsTestFileCacher=cmstestsuite.TestFileCacher:main",

                  "cmsAddUser=cmscontrib.AddUser:main",
                  "cmsRemoveUser=cmscontrib.RemoveUser:main",
                  "cmsRemoveTask=cmscontrib.RemoveTask:main",
                  "cmsComputeComplexity=cmscontrib.ComputeComplexity:main",
                  "cmsYamlImporter=cmscontrib.YamlImporter:main",
                  "cmsYamlReimporter=cmscontrib.YamlReimporter:main",
                  "cmsSpoolExporter=cmscontrib.SpoolExporter:main",
                  "cmsContestExporter=cmscontrib.ContestExporter:main",
                  "cmsContestImporter=cmscontrib.ContestImporter:main",

                  "cmsMake=cmstaskenv.cmsMake:main",
                  ]
              },
          keywords="ioi programming contest grader management system",
          license="Affero General Public License v3",
          classifiers=["Development Status :: 3 - Alpha",
                       "Natural Language :: English",
                       "Operating System :: POSIX :: Linux",
                       "Programming Language :: Python :: 2",
                       "License :: OSI Approved :: "
                       "GNU Affero General Public License v3",
                      ],
         )
    os.umask(old_umask)


def copyfile(src, dest, owner, perm):
    """Copy the file src to dest, and assign owner and permissions.

    src (string): the complete path of the source file.
    dest (string): the complete path of the destination file (i.e.,
                   not the destination directory).
    owner (as given by pwd.getpwnam): the owner we want for dest.
    perm (integer): the permission for dest (example: 0660).

    """
    shutil.copy(src, dest)
    os.chown(dest, owner.pw_uid, owner.pw_gid)
    os.chmod(dest, perm)


def makedir(dir_path, owner=None, perm=None):
    """Create a directory with given owner and permission.

    dir_path (string): the new directory to create.
    owner (as given by pwd.getpwnam): the owner we want for dest.
    perm (integer): the permission for dest (example: 0660).

    """
    if not os.path.exists(dir_path):
        os.makedirs(dir_path)
    if perm is not None:
        os.chmod(dir_path, perm)
    if owner is not None:
        os.chown(dir_path, owner.pw_uid, owner.pw_gid)


def copytree(src_path, dest_path, owner, perm_files, perm_dirs):
    """Copy the *content* of src_path in dest_path, assigning the
    given owner and permissions.

    src_path (string): the root of the subtree to copy.
    dest_path (string): the destination path.
    owner (as given by pwd.getpwnam): the owner we want for dest.
    perm_files (integer): the permission for copied not-directories.
    perm_dirs (integer): the permission for copied directories.

    """
    for path in glob(os.path.join(src_path, "*")):
        sub_dest = os.path.join(dest_path, os.path.basename(path))
        if os.path.isdir(path):
            makedir(sub_dest, owner, perm_dirs)
            copytree(path, sub_dest, owner, perm_files, perm_dirs)
        elif os.path.isfile(path):
            copyfile(path, sub_dest, owner, perm_files)
        else:
            print "Error: unexpected filetype for file %s. Not copied" % path


def build():
    """This function builds the pieces of CMS that need a compilation
    and are not handled by setuptools: isolate, localization files,
    pyjamas code for the client of RWS.


    """
    print "compiling isolate..."
    os.chdir("isolate")
    os.system(os.path.join(".", "compile.sh"))
    os.chdir("..")

    print "compiling localization files:"
    for locale in glob(os.path.join("cms", "server", "po", "*.po")):
        country_code = re.search("/([^/]*)\.po", locale).groups()[0]
        print "  %s" % country_code
        path = os.path.join("cms", "server", "mo", country_code,
                            "LC_MESSAGES")
        makedir(path)
        os.system("msgfmt %s -o %s" % (locale, os.path.join(path, "cms.mo")))

    print "done."


def install():
    """Manual installation of files not handled by setuptools: cmsuser
    user, isolate, configuration, localization files, static files for
    RWS.

    """
    # We set permissions for each manually installed files, so we want
    # max liberty to change them.
    old_umask = os.umask(0000)

    print "creating user and group cmsuser."
    os.system("useradd cmsuser -c 'CMS default user' -M -r -s /bin/false -U")
    cmsuser = pwd.getpwnam("cmsuser")
    root = pwd.getpwnam("root")

    print "copying isolate to /usr/local/bin/."
    makedir(os.path.join("/", "usr", "local", "bin"), root, 0755)
    copyfile(os.path.join(".", "isolate", "isolate"),
             os.path.join("/", "usr", "local", "bin", "isolate"),
             root, 04755)

    print "copying configuration to /usr/local/etc/."
    makedir(os.path.join("/", "usr", "local", "etc"), root, 0755)
    for conf_file_name in ["cms.conf", "cms.ranking.conf"]:
        conf_file = os.path.join("/", "usr", "local", "etc", conf_file_name)
        # Skip if destination is a symlink
        if os.path.islink(conf_file):
            continue
        if os.path.exists(os.path.join(".", "examples", conf_file_name)):
            copyfile(os.path.join(".", "examples", conf_file_name),
                     conf_file, cmsuser, 0660)
        else:
            conf_file_name = "%s.sample" % conf_file_name
            copyfile(os.path.join(".", "examples", conf_file_name),
                     conf_file, cmsuser, 0660)

    print "copying localization files:"
    for locale in glob(os.path.join("cms", "server", "po", "*.po")):
        country_code = re.search("/([^/]*)\.po", locale).groups()[0]
        print "  %s" % country_code
        path = os.path.join("cms", "server", "mo", country_code, "LC_MESSAGES")
        dest_path = os.path.join("/", "usr", "local", "share", "locale",
                                 country_code, "LC_MESSAGES")
        makedir(dest_path, root, 0755)
        copyfile(os.path.join(path, "cms.mo"),
                 os.path.join(dest_path, "cms.mo"),
                 root, 0644)

    print "creating directories."
    dirs = [os.path.join("/", "var", "local", "log"),
            os.path.join("/", "var", "local", "cache"),
            os.path.join("/", "var", "local", "lib"),
            os.path.join("/", "usr", "local", "share")]
    for _dir in dirs:
        # Skip if destination is a symlink
        if os.path.islink(os.path.join(_dir, "cms")):
            continue
        makedir(_dir, root, 0755)
        _dir = os.path.join(_dir, "cms")
        makedir(_dir, cmsuser, 0770)

    os.umask(old_umask)
    print "done."


if __name__ == "__main__":
    do_setup()
    if "build" in sys.argv:
        build()
    if "install" in sys.argv:
        install()<|MERGE_RESOLUTION|>--- conflicted
+++ resolved
@@ -107,10 +107,7 @@
                     "cmstestsuite.tasks.batch_stdio",
                     "cmstestsuite.tasks.batch_fileio",
                     "cmstestsuite.tasks.batch_fileio_managed",
-<<<<<<< HEAD
-=======
                     "cmstestsuite.tasks.twostep_multisubmit",
->>>>>>> 2a42c0bf
                     "cmstestsuite.tasks.communication"],
           package_data=package_data,
           entry_points={
